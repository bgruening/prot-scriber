--- conflicted
+++ resolved
@@ -37,7 +37,7 @@
     ];
 
     /// The default Blacklist of regular expressions used to filter out Hit title (`stitle`) fields
-    /// if they match ANY of these expressions. 
+    /// if they match ANY of these expressions.
     pub static ref BLACKLIST_STITLE_REGEXS: Vec<Regex> = vec![
         Regex::new(r"(?i)^similar\s+to").unwrap(),
         Regex::new(r"(?i)^probable ").unwrap(),
@@ -114,15 +114,12 @@
     /// hit-clusters:
     pub static ref CLUSTER_CONSENSUS_DESCRIPTIONS_JOIN: &'static str = "; ";
 
-<<<<<<< HEAD
     /// The default regular expressions used to label /filter uninformative words.
     pub static ref UNINFORMATIVE_REGEXS: Vec<Regex> = vec![
         Regex::new(r"(?i)\bterminal\b").unwrap(),
         Regex::new(r"(?i)\bc\b").unwrap(),
     ];
 
-=======
     /// The default regular expression to split gene family genes
     pub static ref SPLIT_GENE_FAMILY_GENES_REGEX: Regex = Regex::new(r"(\s*,\s*|\s+)").unwrap();
->>>>>>> 608b825b
 }